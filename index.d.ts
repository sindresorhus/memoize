--- conflicted
+++ resolved
@@ -19,17 +19,8 @@
 		*/
 		readonly maxAge?: number;
 
-<<<<<<< HEAD
 		/**
 		Determines the cache key for storing the result based on the function arguments. By default, if there's only one argument and it's a [primitive](https://developer.mozilla.org/en-US/docs/Glossary/Primitive), it's used directly as a key, otherwise it's all the function arguments JSON stringified as an array.
-=======
-	/**
-	 * Use a different cache storage. Must implement the following methods: `.has(key)`, `.get(key)`, `.set(key, value)`, `.delete(key)`, and optionally `.clear()`. You could for example use a `WeakMap` instead or [`quick-lru`](https://github.com/sindresorhus/quick-lru) for a LRU cache.
-	 *
-	 * @default new Map()
-	 */
-	readonly cache?: CacheStorage<CacheKeyType, {data: ReturnType; maxAge: number}>;
->>>>>>> 298a71e0
 
 		You could for example change it to only cache on the first argument `x => JSON.stringify(x)`.
 		*/
@@ -40,7 +31,7 @@
 
 		@default new Map()
 		*/
-		readonly cache?: CacheStorage<CacheKeyType, ReturnType>;
+		readonly cache?: CacheStorage<CacheKeyType, {data: ReturnType; maxAge: number}>;
 
 		/**
 		Cache rejected promises.
